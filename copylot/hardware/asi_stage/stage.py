--- conflicted
+++ resolved
@@ -61,14 +61,6 @@
     def set_speed(self, speed):
         message = f"SPEED x={speed}\r"
         print("set speed to scan: " + message)
-<<<<<<< HEAD
-        self.ser.write(message.encode())
-
-    def set_default_speed(self):
-        message = "speed x=10 y=10\r"
-        print("set speed to scan: " + message)
-        self.ser.write(message.encode())
-=======
         self._send_message(message)
         print(self._read_response())
 
@@ -77,17 +69,12 @@
         print("set speed to scan: " + message)
         self._send_message(message)
         print(self._read_response())
->>>>>>> 2b0e41d0
 
     def set_backlash(self):
         message = "BACKLASH x=0.04 y=0.0\r"
         print("set backlash: " + message)
-<<<<<<< HEAD
-        self.ser.write(message.encode())
-=======
         self._send_message(message)
         print(self._read_response())
->>>>>>> 2b0e41d0
 
     def set_scan_mode(self, mode: ASIStageScanMode = ASIStageScanMode.RASTER):
         """
@@ -98,40 +85,14 @@
         mode : ASIStageScanMode
 
         """
-<<<<<<< HEAD
-        message = f"scan f={int(mode)}\r"
-        print(message)
-        self.ser.write(message.encode())
-=======
         message = f"SCAN f={int(mode)}\r"
         self._send_message(message)
         print(self._read_response())
->>>>>>> 2b0e41d0
 
     def zero(self):
         """
         Set current position to zero.
         """
-<<<<<<< HEAD
-        message = f"zero\r"
-        print(message)
-        self.ser.write(message.encode())
-
-    def start_scan(self):
-        message = "scan"
-        print(message)
-        self.ser.write(message.encode())
-
-    def scanr(self, x=0, y=0):
-        message = f"scanr x={x} y={y}"
-        print(message)
-        self.ser.write(message.encode())
-
-    def scanv(self, x=0, y=0, f=1.0):
-        message = f"scanv x={x} y={y} f={f}"
-        print(message)
-        self.ser.write(message.encode())
-=======
         message = "ZERO\r"
         self._send_message(message)
         print(self._read_response())
@@ -169,5 +130,4 @@
             bytes('\r', encoding="ascii")
         )
         response = "\n".join([line.decode() for line in lines])
-        print(response)
->>>>>>> 2b0e41d0
+        print(response)