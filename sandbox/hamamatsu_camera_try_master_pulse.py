import datetime
from copylot.hardware.orca_camera.dcam import Dcamapi, Dcam
from copylot.hardware.orca_camera.dcamapi4 import *

import numpy as np


def dcam_get_properties_name_id_dict(iDevice=0):
    """
    Show supported properties
    """
    name_id_dict = {}
    if Dcamapi.init() is not False:
        dcam = Dcam(iDevice)
        if dcam.dev_open() is not False:
            idprop = dcam.prop_getnextid(0)
            while idprop is not False:
                nameprop = dcam.prop_getname(idprop)
                if nameprop is not False:
                    name_id_dict[nameprop] = idprop

                idprop = dcam.prop_getnextid(idprop)

            dcam.dev_close()
        else:
            print('-NG: Dcam.dev_open() fails with error {}'.format(dcam.lasterr()))
    else:
        print('-NG: Dcamapi.init() fails with error {}'.format(Dcamapi.lasterr()))

    Dcamapi.uninit()
    return name_id_dict


def get_first_pixel_sequences():
    first_pixels=[]
    for i0 in  np.arange(1000):
        a=dcam.buf_getframedata(i0)
        if a is not False:
            first_pixels.append(a[0][0])
    ps = np.asarray(first_pixels)
    return ps

# initiate Dcamapi:
Dcamapi.init()

# create the (camera device) Dcam object with the device index
iDevice = 0
dcam = Dcam(iDevice)


# open the deivce
dcam.dev_open()

dcam.is_opened()



# -- try to set exposure time # todo - need to verify if this is working. and think about the order.
v = dcam.prop_setgetvalue(idprop=DCAM_IDPROP.EXPOSURETIME,
<<<<<<< HEAD
                          fValue=0.1)  # The unit here seems to be in seconds.
print('exposure time: '+str(v)+' seconds.')
# -- set trigger source
v = dcam.prop_setgetvalue(idprop=DCAM_IDPROP.TRIGGERSOURCE,
                          fValue=4)  # fValue = 4 sets the trigger source to be 'MASTER PULSE'

# -- set trigger mode
=======
                          fValue=0.2)  # The unit here seems to be in seconds.
print('1 - ' + str(v))

print('exposure time: '+str(v)+' seconds.')
>>>>>>> 67155699
v = dcam.prop_setgetvalue(idprop=DCAM_IDPROP.TRIGGER_MODE,
                          fValue=3)  # fValue = 1 sets the trigger mode to be 'NORMAL'.
print('2 - ' + str(v))

dcam.prop_setgetvalue(idprop=DCAM_IDPROP.TRIGGER_CONNECTOR, fValue=2)

v = dcam.prop_setgetvalue(idprop=DCAM_IDPROP.TRIGGERACTIVE,
                      fValue=1)  # 1 set the TRIGGER ACTIVE to be EDGE. (seems like it can only be EDGE, or SYNCREADOUT(3))
print(v)


# -- set trigger polarity
v = dcam.prop_setgetvalue(idprop=DCAM_IDPROP.TRIGGERPOLARITY,
                          fValue=2)  # fValue = 2 sets the trigger polarity to be 'POSITIVE', 1 to be negative
print(v)

<<<<<<< HEAD
# -- set trigger times
v = dcam.prop_setgetvalue(idprop=DCAM_IDPROP.TRIGGERTIMES,
                          fValue=1)  # fValue = 1 sets the trigger times to be 10... find out what it means.
=======
>>>>>>> 67155699

# -- set master pulse
v = dcam.prop_setgetvalue(idprop=DCAM_IDPROP.TRIGGERSOURCE,
                          fValue=4)  # fValue = 4 sets the trigger source to be 'MASTER PULSE'
print(v)


# -- set master pulse trigger to be external trigger:
v = dcam.prop_setgetvalue(idprop=DCAM_IDPROP.MASTERPULSE_TRIGGERSOURCE,
                          fValue=1)  # this sets the trigger source to be external.
print(v)



# -- choose master pulse burst mode
v = dcam.prop_setgetvalue(idprop=DCAM_IDPROP.MASTERPULSE_MODE,
                          fValue=2)  # fValue = 3 is burst mode, 1 is continuous mode. 2 is start mode.
print(v)


# # -- set burst mode burst times:
# v = dcam.prop_setgetvalue(idprop=DCAM_IDPROP.MASTERPULSE_BURSTTIMES,
#                           fValue=30)

# -- set burst mode interval:
v = dcam.prop_setgetvalue(idprop=DCAM_IDPROP.MASTERPULSE_INTERVAL,
                          fValue=0.01)
print(v)


v = dcam.prop_setgetvalue(idprop=DCAM_IDPROP.TRIGGERTIMES,
                          fValue=10)  # fValue = 1 sets the trigger times to be 10... find out what it means.

v = dcam.prop_setgetvalue(idprop=DCAM_IDPROP.OUTPUTTRIGGER_KIND,
                          fValue=4)  # fValue = 4 sets the output trigger kind to be TRIGGER READY
print(v)

v = dcam.prop_setgetvalue(idprop=DCAM_IDPROP.OUTPUTTRIGGER_POLARITY,
                          fValue=2)  # fValue = 2 sets the trigger polarity to be 'POSITIVE'
print(v)

v = dcam.prop_setgetvalue(idprop=DCAM_IDPROP.OUTPUTTRIGGER_BASESENSOR,
                          fValue=1)  # fValue = 1 sets the output trigger sensor to be 'VIEW 1'.



print(v)

# allocate buffer
dcam.buf_alloc(200)

# -- acquire


# -- capturing start:
dcam.cap_start()
# -- define timeout time
timeout_milisec = 300000

# -- stop the capturing
dcam.cap_stop()

# dcam.prop_getvaluetext(idprop = DCAM_IDPROP.OUTPUTTRIGGER_BASESENSOR, fValue=2)

# release buffer
dcam.buf_release()

# close device
dcam.dev_close()

# un init the Dcamapi
Dcamapi.uninit()
<|MERGE_RESOLUTION|>--- conflicted
+++ resolved
@@ -57,20 +57,10 @@
 
 # -- try to set exposure time # todo - need to verify if this is working. and think about the order.
 v = dcam.prop_setgetvalue(idprop=DCAM_IDPROP.EXPOSURETIME,
-<<<<<<< HEAD
-                          fValue=0.1)  # The unit here seems to be in seconds.
-print('exposure time: '+str(v)+' seconds.')
-# -- set trigger source
-v = dcam.prop_setgetvalue(idprop=DCAM_IDPROP.TRIGGERSOURCE,
-                          fValue=4)  # fValue = 4 sets the trigger source to be 'MASTER PULSE'
-
-# -- set trigger mode
-=======
                           fValue=0.2)  # The unit here seems to be in seconds.
 print('1 - ' + str(v))
 
 print('exposure time: '+str(v)+' seconds.')
->>>>>>> 67155699
 v = dcam.prop_setgetvalue(idprop=DCAM_IDPROP.TRIGGER_MODE,
                           fValue=3)  # fValue = 1 sets the trigger mode to be 'NORMAL'.
 print('2 - ' + str(v))
@@ -82,17 +72,10 @@
 print(v)
 
 
-# -- set trigger polarity
 v = dcam.prop_setgetvalue(idprop=DCAM_IDPROP.TRIGGERPOLARITY,
                           fValue=2)  # fValue = 2 sets the trigger polarity to be 'POSITIVE', 1 to be negative
 print(v)
 
-<<<<<<< HEAD
-# -- set trigger times
-v = dcam.prop_setgetvalue(idprop=DCAM_IDPROP.TRIGGERTIMES,
-                          fValue=1)  # fValue = 1 sets the trigger times to be 10... find out what it means.
-=======
->>>>>>> 67155699
 
 # -- set master pulse
 v = dcam.prop_setgetvalue(idprop=DCAM_IDPROP.TRIGGERSOURCE,
@@ -117,7 +100,7 @@
 # v = dcam.prop_setgetvalue(idprop=DCAM_IDPROP.MASTERPULSE_BURSTTIMES,
 #                           fValue=30)
 
-# -- set burst mode interval:
+# -- set burst mode burst times:
 v = dcam.prop_setgetvalue(idprop=DCAM_IDPROP.MASTERPULSE_INTERVAL,
                           fValue=0.01)
 print(v)
@@ -151,6 +134,50 @@
 dcam.cap_start()
 # -- define timeout time
 timeout_milisec = 300000
+# print(v)
+#
+# print('cap even 1 ...')
+# dcam.wait_capevent_frameready(timeout_milisec)
+# data1 = dcam.buf_getlastframedata()
+# print('cap even 2 ...')
+# dcam.wait_capevent_frameready(timeout_milisec)
+# data2 = dcam.buf_getlastframedata()
+# print('cap even 3 ...')
+# dcam.wait_capevent_frameready(timeout_milisec)
+# print('cap even 4 ...')
+# dcam.wait_capevent_frameready(timeout_milisec)
+# print('cap even 5 ...')
+# dcam.wait_capevent_frameready(timeout_milisec)
+# print('cap even 6 ...')
+# dcam.wait_capevent_frameready(timeout_milisec)
+# print('cap even 7 ...')
+# dcam.wait_capevent_frameready(timeout_milisec)
+# print('cap even 8 ...')
+# dcam.wait_capevent_frameready(timeout_milisec)
+# print('cap even 9 ...')
+# dcam.wait_capevent_frameready(timeout_milisec)
+# print('cap even 10 ...')
+# dcam.wait_capevent_frameready(timeout_milisec)  # what does this time out mean?
+# # -- read out the data from the buffer
+# data = dcam.buf_getlastframedata()
+# 1;
+#
+# # take 10 frames
+# t0 = datetime.datetime.now()
+# for frame_id in np.arange(10):
+#     print('\n frame number '+str(frame_id))
+#     # -- wait for the frame to be ready:
+#     dcam.wait_capevent_frameready(timeout_milisec)  # what does this time out mean?
+#     # -- read out the data from the buffer
+#     data = dcam.buf_getlastframedata()
+#     # change trigger to be internal
+#     dcam.prop_setgetvalue(idprop=DCAM_IDPROP.TRIGGERSOURCE, fValue=1)  # 'INTERNAL'
+#     # -- record and print the time
+#     t = datetime.datetime.now()
+#     print(t)
+#     print('time lapsed:')
+#     print(t-t0)
+#     t0 = t
 
 # -- stop the capturing
 dcam.cap_stop()
