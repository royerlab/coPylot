--- conflicted
+++ resolved
@@ -71,7 +71,7 @@
             print("called with:", parameters, view, "and channel", channel)
 
             # launch worker thread with newest parameters
-<<<<<<< HEAD
+
             daq_card_worker = NIDaqWorker(self.live_worker, [parameters, view, channel])
 
             # connect
@@ -113,20 +113,8 @@
             #                      stripe_reduction_range=self.parameters[12],
             #                      stripe_reduction_offset=self.parameters[13])
             #
-            # self.daq_card.select_view(1)
-            # self.daq_card.select_channel_remove_stripes(488)
-=======
-            daq_card_thread = qt_nidaq_worker.NIDaqWorker(parameters, view, channel)
-            # connect
-            self.trigger_stop_live.connect(daq_card_thread.stop)
-
-            self.q_thread_pool.start(daq_card_thread)
-
-        else:
-            self.trigger_stop_live.emit()  # launch_nidaq_instance is called from button_state_change,
-            # so function is called one more time after live mode is turned off,
-            # with state_tracker = False, killing final thread
->>>>>>> 835a03cf
+            # self.daq_card.select_view(view)
+            # self.daq_card.select_channel_remove_stripes(channel)
 
     def button_state_change(self):
         self.state_tracker = not self.state_tracker
