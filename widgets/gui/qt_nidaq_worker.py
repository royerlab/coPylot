import logging
<<<<<<< HEAD
from PyQt5.QtCore import QRunnable, pyqtSlot
# from widgets.hardware.alternative_control import NIdaq
from widgets.gui.qt_worker_signals import WorkerSignals
=======
from PyQt5.QtCore import *

from widgets.hardware.alternative_control import NIdaq
>>>>>>> 835a03cf

logging.basicConfig(format="%(message)s", level=logging.INFO)


class NIDaqWorker(QRunnable):

    def __init__(self, fn, *args, **kwargs):
        super(NIDaqWorker, self).__init__()

        self.fn = fn
        self.args = args
        self.kwargs = kwargs
        self.signals = WorkerSignals()

        self.daq_card = None
        self.thread_running = True

    @pyqtSlot()
    def run(self):
<<<<<<< HEAD
        logging.info("NIDaq Instance launched")
        self.signals.launching.emit()
        try:
            self.fn(self, *self.args, **self.kwargs)

        finally:
            self.signals.finished.emit()
            print("finished emitted")
=======
        logging.info(f"NIDaq Instance launched")
        self.daq_card = NIdaq(exposure=self.parameters[0],
                              nb_timepoints=self.parameters[1],
                              scan_step=self.parameters[2],
                              stage_scan_range=self.parameters[3],
                              vertical_pixels=self.parameters[4],
                              num_samples=self.parameters[5],
                              offset_view1=self.parameters[6],
                              offset_view2=self.parameters[7],
                              view1_galvo1=self.parameters[8],
                              view1_galvo2=self.parameters[9],
                              view2_galvo1=self.parameters[10],
                              view2_galvo2=self.parameters[11],
                              stripe_reduction_range=self.parameters[12],
                              stripe_reduction_offset=self.parameters[13])

        self.daq_card.select_view(self.view)
        self.daq_card.select_channel_remove_stripes(self.channel)
>>>>>>> 835a03cf

    def stop(self):
        #self.daq_card.stop_now = True
        print("stop called")
        self.thread_running = False
<|MERGE_RESOLUTION|>--- conflicted
+++ resolved
@@ -1,13 +1,8 @@
 import logging
-<<<<<<< HEAD
 from PyQt5.QtCore import QRunnable, pyqtSlot
 # from widgets.hardware.alternative_control import NIdaq
 from widgets.gui.qt_worker_signals import WorkerSignals
-=======
-from PyQt5.QtCore import *
 
-from widgets.hardware.alternative_control import NIdaq
->>>>>>> 835a03cf
 
 logging.basicConfig(format="%(message)s", level=logging.INFO)
 
@@ -27,7 +22,6 @@
 
     @pyqtSlot()
     def run(self):
-<<<<<<< HEAD
         logging.info("NIDaq Instance launched")
         self.signals.launching.emit()
         try:
@@ -36,28 +30,9 @@
         finally:
             self.signals.finished.emit()
             print("finished emitted")
-=======
-        logging.info(f"NIDaq Instance launched")
-        self.daq_card = NIdaq(exposure=self.parameters[0],
-                              nb_timepoints=self.parameters[1],
-                              scan_step=self.parameters[2],
-                              stage_scan_range=self.parameters[3],
-                              vertical_pixels=self.parameters[4],
-                              num_samples=self.parameters[5],
-                              offset_view1=self.parameters[6],
-                              offset_view2=self.parameters[7],
-                              view1_galvo1=self.parameters[8],
-                              view1_galvo2=self.parameters[9],
-                              view2_galvo1=self.parameters[10],
-                              view2_galvo2=self.parameters[11],
-                              stripe_reduction_range=self.parameters[12],
-                              stripe_reduction_offset=self.parameters[13])
-
-        self.daq_card.select_view(self.view)
-        self.daq_card.select_channel_remove_stripes(self.channel)
->>>>>>> 835a03cf
 
     def stop(self):
         #self.daq_card.stop_now = True
         print("stop called")
         self.thread_running = False
+        